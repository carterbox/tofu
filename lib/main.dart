--- conflicted
+++ resolved
@@ -75,11 +75,6 @@
 }
 
 class _MyHomePageState extends State<MyHomePage> {
-<<<<<<< HEAD
-=======
-  late Stream<EnergyRatesUpdate> streamOfEnergyRates;
-  late Stream<DayInfo> streamOfDayInfo;
->>>>>>> 553352c3
   int _selectedDestination = 0;
 
   @override
@@ -126,7 +121,6 @@
         child: LayoutBuilder(builder: (context, constraints) {
           return Row(
             children: [
-<<<<<<< HEAD
               if (constraints.maxWidth > 600)
                 const Expanded(
                   flex: 13,
@@ -142,44 +136,6 @@
                   ],
                 ),
               ),
-=======
-              StreamBuilder(
-                  stream: streamOfDayInfo,
-                  builder: (context, snapshot) {
-                    late final DayInfo today;
-                    if (snapshot.hasData) {
-                      today = snapshot.data!;
-                    } else {
-                      today = const DayInfo(length: 12, sunrise: 6);
-                    }
-                    return SolarCircle(
-                      radius: viewRadius / 4,
-                      today: today,
-                      dayColor: Colors.amber
-                          .harmonizeWith(Theme.of(context).colorScheme.primary),
-                      nightColor: Colors.indigo
-                          .harmonizeWith(Theme.of(context).colorScheme.primary),
-                    );
-                  }),
-              StreamBuilder<EnergyRatesUpdate>(
-                  stream: streamOfEnergyRates,
-                  builder: (context, snapshot) {
-                    if (snapshot.hasData) {
-                      return PriceClock(
-                        energyRates: snapshot.data!.forecast,
-                        currentHourRate: snapshot.data!.currentHour,
-                        radius: viewRadius,
-                      );
-                    }
-                    return SizedBox(
-                      width: viewRadius / 2,
-                      height: viewRadius / 2,
-                      child: CircularProgressIndicator(
-                        strokeWidth: viewRadius / 50,
-                      ),
-                    );
-                  }),
->>>>>>> 553352c3
             ],
           );
         }),
@@ -221,7 +177,7 @@
   }
 }
 
-final streamOfEnergyRates = StreamProvider<EnergyRates>((ref) async* {
+final streamOfEnergyRates = StreamProvider<EnergyRatesUpdate>((ref) async* {
   await for (final rate in streamRatesNextDay()) {
     yield rate;
   }
@@ -235,7 +191,10 @@
     return ref.watch(streamOfEnergyRates).when(
           error: (error, stackTrace) => const PriceClockLoading(),
           loading: () => const PriceClockLoading(),
-          data: (data) => PriceClock(energyRates: data),
+          data: (data) => PriceClock(
+            energyRates: data.forecast,
+            currentHourRate: data.currentHour,
+          ),
         );
   }
 }
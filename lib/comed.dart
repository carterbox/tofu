// tofu, an app for monitoring time-of-use electricity rates
// Copyright (C) 2022 Daniel Jackson Ching
//
// This program is free software: you can redistribute it and/or modify
// it under the terms of the GNU General Public License as published by
// the Free Software Foundation, either version 3 of the License, or
// (at your option) any later version.
//
// This program is distributed in the hope that it will be useful,
// but WITHOUT ANY WARRANTY; without even the implied warranty of
// MERCHANTABILITY or FITNESS FOR A PARTICULAR PURPOSE.  See the
// GNU General Public License for more details.
//
// You should have received a copy of the GNU General Public License
// along with this program.  If not, see <https://www.gnu.org/licenses/>.

/// Fetch electricity rate data from ComEd REST API.

import 'dart:async';
import 'dart:convert';
import 'dart:math';
import 'package:flutter/material.dart';
import 'package:fl_chart/fl_chart.dart' as chart;
import 'package:http/http.dart' as http;
import 'package:intl/intl.dart' as intl;
import 'package:logging/logging.dart' as logging;

final _datefmt = intl.NumberFormat('##00', 'en_US');
final _logger = logging.Logger('tofu.comed');

String _dateWithZeros(DateTime date) {
  final str =
      '${_datefmt.format(date.year)}${_datefmt.format(date.month)}${_datefmt.format(date.day)}';
  return str;
}

/// Reduce and EnergyRate into bins of the requested size
List<double> getAverageRates(EnergyRates energyRates, int minutesPerBin) {
  const int minutesPerHour = 60;
  const int minutesPerDay = minutesPerHour * 24;
  assert(minutesPerBin >= 5);
  assert(minutesPerBin <= minutesPerHour);
  while (minutesPerHour ~/ minutesPerBin != minutesPerHour / minutesPerBin) {
    minutesPerBin -= 1;
  }
  final int numBins = minutesPerDay ~/ minutesPerBin;

  List<double> averageRates = List<double>.filled(numBins, 0);
  List<int> counts = List<int>.filled(numBins, 0);

  for (int i = 0; i < energyRates.rates.length; i++) {
    int index =
        (energyRates.dates[i].minute + energyRates.dates[i].hour * 60) ~/
            minutesPerBin;
    counts[index] += 1;
    averageRates[index] += energyRates.rates[i];
  }
  for (int i = 0; i < numBins; i++) {
    if (counts[i] > 0) {
      averageRates[i] /= counts[i];
    }
  }
  return averageRates;
}

/// Trim energy rates to exactly 24 hours in the future future
List<double> getStrictHourRates(EnergyRates x) {
  // Rates are provided as hour ending, so we convert now into the end of hour
  final now = DateTime.now();
  final firstHour = now.add(const Duration(hours: 0));
  final finalHour = now.add(const Duration(hours: 24));
  var windowedRates = List<double>.filled(24, double.nan, growable: false);
  for (int i = 0; i < x.rates.length; i++) {
    final date = x.dates[i];
    final rate = x.rates[i];
    if (date.isAfter(firstHour) && date.isBefore(finalHour)) {
      windowedRates[date.hour] = rate;
    }
  }
  return windowedRates;
}

Future<double> fetchCurrentHourAverage() async {
  final response = await http.get(
      Uri.parse('https://hourlypricing.comed.com/api?type=currenthouraverage'));
  if (response.statusCode == 200) {
    final x = jsonDecode(response.body);
    return double.parse(x[0]['price']);
  } else {
    throw Exception('Failed to get current hour average.');
  }
}

/// Returns the 5-minute rates from the past 24 Hours.
Future<CentPerEnergyRates> fetchRatesLast24Hours() async {
  final response = await http.get(Uri.parse(
      'https://hourlypricing.comed.com/api?type=5minutefeed&format=json'));
  if (response.statusCode == 200) {
    return CentPerEnergyRates.fromJson(jsonDecode(response.body));
  } else {
    throw Exception('Failed to load rates from last 24 hours.');
  }
}

/// Returns the real hourly rates from the past 24 Hours.
Future<CentPerEnergyRates> fetchRatesLastDay() async {
  final today = DateTime.now();
  final response1 = await http.get(Uri.parse(
      'https://hourlypricing.comed.com/api?type=day&date=${_dateWithZeros(today)}'));
  final yesterday = today.subtract(const Duration(days: 1));
  final response0 = await http.get(Uri.parse(
      'https://hourlypricing.comed.com/api?type=day&date=${_dateWithZeros(yesterday)}'));
  if (response0.statusCode == 200 && response1.statusCode == 200) {
    return CentPerEnergyRates.fromJavaScriptText(
        response0.body + response1.body);
  } else {
    throw Exception('Failed to load rates from last 24 hours.');
  }
}

/// Returns the predicted hourly rates for the next day.
Future<CentPerEnergyRates> fetchRatesNextDay() async {
  final today = DateTime.now();
  final response0 = await http.get(Uri.parse(
      'https://hourlypricing.comed.com/api?type=daynexttoday&date=${_dateWithZeros(today)}'));
  if (response0.statusCode != 200) {
    throw http.ClientException(
        'Server responded with status: ${response0.statusCode}');
  }
  final tomorrow = today.add(const Duration(days: 1));
  final response1 = await http.get(Uri.parse(
      'https://hourlypricing.comed.com/api?type=daynexttoday&date=${_dateWithZeros(tomorrow)}'));
  if (response1.statusCode != 200) {
    throw http.ClientException(
        'Server responded with status: ${response1.statusCode}');
  }
  return CentPerEnergyRates.fromJavaScriptText(response0.body + response1.body)
      .toExactly24Hours();
}

class EnergyRatesUpdate {
  final EnergyRates forecast;
  final double currentHour;

  const EnergyRatesUpdate({
    required this.forecast,
    required this.currentHour,
  });
}

Stream<EnergyRatesUpdate> streamRatesNextDay() async* {
  final randomInt = Random();
  DateTime lastUpdate = DateTime(0);
  EnergyRates? forecast;
  while (true) {
    try {
      if (DateTime.now().hour != lastUpdate.hour ||
          DateTime.now().difference(lastUpdate) >= const Duration(hours: 1)) {
        forecast = await fetchRatesNextDay();
        _logger.info('Prices forecast from ComEd updated.');
      }
      if (forecast != null) {
        yield EnergyRatesUpdate(
          forecast: forecast,
          currentHour: await fetchCurrentHourAverage(),
        );
        lastUpdate = DateTime.now();
      }
      _logger.info('Prices hourly from ComEd updated.');
    } on http.ClientException catch (error) {
      // Ignore errors and just wait another 5 minutes to try again
      _logger.warning(error);
    }
    await Future.delayed(
        Duration(minutes: 5, seconds: randomInt.nextInt(30) - 15));
  }
}

/// A collection of energy rates over time.
abstract class EnergyRates {
  /// Times corresponding the end of period for each of the [rates].
  final List<DateTime> dates;

  /// The number of [units] per kwh
  final List<double> rates;

  /// The unit of measure for the [rates].
  String get units;

  /// Above this value is a high rate of [units] per kWh
  double get rateHighThreshold;

  /// Above this value is a middle rate of [units] per kWh
  double get rateMidThreshold;

  const EnergyRates({
    required this.dates,
    required this.rates,
  });

  /// Provides hours location of min, max, and median rates
  List<bool> getHighlights() {
    final finiteRates = rates.where((x) => x.isFinite);
    var highlights = List<bool>.filled(rates.length, false, growable: false);

    final double priceMax = finiteRates.reduce(max);
    highlights[rates.indexOf(priceMax)] = true;

    final double priceMin = finiteRates.reduce(min);
    highlights[rates.indexOf(priceMin)] = true;

    var ratesSorted = finiteRates.toList().sublist(0, finiteRates.length);
    ratesSorted.sort();
    final priceMedian = ratesSorted[finiteRates.length ~/ 2];
    highlights[rates.indexOf(priceMedian)] = true;

    return highlights;
  }
}

/// A collection of US dollar cents per kWh across multiple periods.
class CentPerEnergyRates extends EnergyRates {
  @override
  final String units = '\u00A2';
  @override
  final double rateHighThreshold = 15;
  @override
  final double rateMidThreshold = 7.5;

  const CentPerEnergyRates({
    required super.dates,
    required super.rates,
  });

  /// Construct from json like this: [{"millisUTC":"1665944400000","price":"3.0"}, ...]
  factory CentPerEnergyRates.fromJson(List<dynamic> json) {
    return CentPerEnergyRates(
      dates: json
          .map((x) => DateTime.fromMillisecondsSinceEpoch(
                int.parse(x['millisUTC']),
                isUtc: true,
              ).toLocal())
          .toList(),
      rates: json.map((x) => double.parse(x['price'])).toList(),
    );
  }

  /// Construct from a string like this: [ [Date.UTC(2022,9,16,23,0,0), 4.3], ...]
  ///
  /// JavaScript uses 0 indexed month, but Dart uses 1 indexed month, so we have
  /// to correct for that.
  factory CentPerEnergyRates.fromJavaScriptText(String text) {
    // Replace the constructor in the string
    final regex = RegExp(r'[0-9]+\.?[0-9]*');
    final numbers =
        regex.allMatches(text).map((x) => x[0]!).toList(growable: false);
    var dates = List<DateTime>.empty(growable: true);
    var rates = List<double>.empty(growable: true);
    for (var i = 0; i < numbers.length; i += 7) {
      dates.add(DateTime(
        int.parse(numbers[i]), // year
        int.parse(numbers[i + 1]) + 1, // month
        int.parse(numbers[i + 2]), // day
        int.parse(numbers[i + 3]), // hour
        int.parse(numbers[i + 4]),
        int.parse(numbers[i + 5]),
      ));
      rates.add(double.parse(numbers[i + 6]));
    }
    return CentPerEnergyRates(
      dates: dates,
      rates: rates,
    );
  }

  /// Trim energy rates to exactly 24 hours in the future
  CentPerEnergyRates toExactly24Hours() {
    // Rates are provided as hour ending, so we convert now into the end of hour
    final now = DateTime.now();
    final firstHour = now.add(const Duration(hours: 0));
    final finalHour = now.add(const Duration(hours: 24));
    var windowedRates = List<double>.filled(24, double.nan, growable: false);
    var windowedDates = List<DateTime>.filled(24, DateTime(0), growable: false);
    for (int i = 0; i < rates.length; i++) {
      final date = dates[i];
      final rate = rates[i];
      if (date.isAfter(firstHour) && date.isBefore(finalHour)) {
        windowedRates[date.hour] = rate;
        windowedDates[date.hour] = date;
      }
    }
    return CentPerEnergyRates(
      rates: windowedRates,
      dates: windowedDates,
    );
  }

  /// Concatenate another [CentPerEnergyRates] to this one.
  CentPerEnergyRates operator +(CentPerEnergyRates other) {
    return CentPerEnergyRates(
      dates: dates + other.dates,
      rates: rates + other.rates,
    );
  }
}

/// A circular bar chart showing the current and forecasted energy rates for a
/// 24 hour period
class PriceClock extends StatelessWidget {
  final EnergyRates energyRates;
<<<<<<< HEAD
  final double radius;
=======
  final double currentHourRate;
  late final double innerRadius;
  late final double outerRadius;
>>>>>>> 553352c3

  const PriceClock({
    super.key,
    required this.energyRates,
<<<<<<< HEAD
    this.radius = 1.0,
  });

  @override
  Widget build(BuildContext context) {
    return LayoutBuilder(builder: (context, constraints) {
      final double diameter =
          0.5 * min(constraints.maxHeight, constraints.maxWidth);

      final innerRadius = diameter * radius * 0.25;
      final outerRadius = diameter * radius * 0.75;

      final theme = Theme.of(context);
      final double barHeightMaximum = (energyRates.rateHighThreshold * 1.1);
      var sections = List<chart.PieChartSectionData>.empty(growable: true);
      for (int hour = 0; hour < energyRates.rates.length; hour++) {
        final double price = energyRates.rates[hour];
        double barHeight = price;
        if (price < 0.0) {
          // Large negative bars look really bad.
          barHeight = -1.0;
        }
        if (price == 0.0 || !price.isFinite) {
          // Chart cannot render a zero height bar.
          barHeight = 0.001;
        }
        sections.add(chart.PieChartSectionData(
          value: 1,
          showTitle: price.isFinite,
          title: '${price.toStringAsFixed(1)}${energyRates.units}',
          radius: outerRadius * barHeight / barHeightMaximum,
          titlePositionPercentageOffset: 0.66 * barHeightMaximum / barHeight,
          color: hour == (DateTime.now().hour + 1) % 24
              ? theme.colorScheme.inversePrimary
              : theme.colorScheme.primary,
        ));
      }
      return chart.PieChart(
        chart.PieChartData(
          sections: sections,
          centerSpaceRadius: innerRadius,
          startDegreeOffset: (360 / 24) * 5,
        ),
      );
    });
=======
    required radius,
    this.currentHourRate = double.nan,
  }) {
    innerRadius = radius * 0.25;
    outerRadius = radius * 0.75;
  }

  @override
  Widget build(BuildContext context) {
    final theme = Theme.of(context);
    final double barHeightMaximum = (energyRates.rateHighThreshold * 1.1);
    var sections = List<chart.PieChartSectionData>.empty(growable: true);
    final isImportant = energyRates.getHighlights();
    for (int hour = 0; hour < energyRates.rates.length; hour++) {
      final bool isCurrentHour = (hour == (DateTime.now().hour + 1) % 24);
      final double price = (isCurrentHour && currentHourRate.isFinite)
          ? currentHourRate
          : energyRates.rates[hour];
      double barHeight = price;
      if (price < 0.0) {
        // Large negative bars look really bad.
        barHeight = -1.0;
      }
      if (price == 0.0 || !price.isFinite) {
        // Chart cannot render a zero height bar.
        barHeight = 0.001;
      }
      sections.add(chart.PieChartSectionData(
        value: 1,
        showTitle: price.isFinite && (isCurrentHour || isImportant[hour]),
        title: '${price.toStringAsFixed(1)}${energyRates.units}',
        radius: outerRadius * barHeight / barHeightMaximum,
        titlePositionPercentageOffset: 1 + 0.1 * barHeightMaximum / barHeight,
        color: isCurrentHour
            ? theme.colorScheme.inversePrimary
            : theme.colorScheme.primary,
      ));
    }
    return chart.PieChart(
      chart.PieChartData(
        sections: sections,
        centerSpaceRadius: innerRadius,
        startDegreeOffset: (360 / 24) * 5,
      ),
    );
>>>>>>> 553352c3
  }
}

/// A button which toggles a bottom drawer with text explaining the Price Clock
class PriceClockExplainerButton extends StatefulWidget {
  const PriceClockExplainerButton({super.key});

  @override
  State<PriceClockExplainerButton> createState() =>
      _PriceClockExplainerButtonState();
}

class _PriceClockExplainerButtonState extends State<PriceClockExplainerButton> {
  bool _showingBottomSheet = false;

  @override
  Widget build(BuildContext context) {
    return FloatingActionButton(
        child: const Icon(Icons.question_mark),
        onPressed: () {
          if (_showingBottomSheet) {
            _showingBottomSheet = false;
            Navigator.pop(context);
            return;
          }
          _showingBottomSheet = true;
          Scaffold.of(context).showBottomSheet<void>(
            (BuildContext context) {
              return Container(
                color: Colors.amber,
                height: 166,
                child: Center(
                  child: Column(
                    mainAxisAlignment: MainAxisAlignment.center,
                    mainAxisSize: MainAxisSize.min,
                    children: const [
                      Padding(
                        padding: EdgeInsets.only(left: 20, right: 20, top: 50),
                        child: Text(
                          'When should you run your appliances?',
                          textAlign: TextAlign.left,
                          textScaleFactor: 1.5,
                        ),
                      ),
                      Padding(
                          padding: EdgeInsets.all(20),
                          child: Text(
                            'This chart shows the current and forecasted hourly average rates for as much of the next 24 hours as possible. Run your appliances when electricity rates are low.',
                            textAlign: TextAlign.left,
                            textScaleFactor: 1.0,
                          ))
                    ],
                  ),
                ),
              );
            },
          );
        });
  }
}

class PriceClockLoading extends StatelessWidget {
  const PriceClockLoading({super.key});

  @override
  Widget build(BuildContext context) {
    return LayoutBuilder(builder: (context, constraints) {
      final diameter = min(constraints.maxHeight, constraints.maxWidth);
      return SizedBox(
        width: 0.25 * diameter,
        height: 0.25 * diameter,
        child: CircularProgressIndicator(
          strokeWidth: 0.01 * diameter,
        ),
      );
    });
  }
}<|MERGE_RESOLUTION|>--- conflicted
+++ resolved
@@ -308,19 +308,14 @@
 /// 24 hour period
 class PriceClock extends StatelessWidget {
   final EnergyRates energyRates;
-<<<<<<< HEAD
   final double radius;
-=======
   final double currentHourRate;
-  late final double innerRadius;
-  late final double outerRadius;
->>>>>>> 553352c3
 
   const PriceClock({
     super.key,
     required this.energyRates,
-<<<<<<< HEAD
     this.radius = 1.0,
+    this.currentHourRate = double.nan,
   });
 
   @override
@@ -335,8 +330,13 @@
       final theme = Theme.of(context);
       final double barHeightMaximum = (energyRates.rateHighThreshold * 1.1);
       var sections = List<chart.PieChartSectionData>.empty(growable: true);
+      final isImportant = energyRates.getHighlights();
       for (int hour = 0; hour < energyRates.rates.length; hour++) {
-        final double price = energyRates.rates[hour];
+        final bool isCurrentHour = (hour == (DateTime.now().hour + 1) % 24);
+        final double price = (isCurrentHour && currentHourRate.isFinite)
+            ? currentHourRate
+            : energyRates.rates[hour];
+
         double barHeight = price;
         if (price < 0.0) {
           // Large negative bars look really bad.
@@ -348,11 +348,11 @@
         }
         sections.add(chart.PieChartSectionData(
           value: 1,
-          showTitle: price.isFinite,
+          showTitle: price.isFinite && (isCurrentHour || isImportant[hour]),
           title: '${price.toStringAsFixed(1)}${energyRates.units}',
           radius: outerRadius * barHeight / barHeightMaximum,
-          titlePositionPercentageOffset: 0.66 * barHeightMaximum / barHeight,
-          color: hour == (DateTime.now().hour + 1) % 24
+          titlePositionPercentageOffset: 1 + 0.1 * barHeightMaximum / barHeight,
+          color: isCurrentHour
               ? theme.colorScheme.inversePrimary
               : theme.colorScheme.primary,
         ));
@@ -365,53 +365,6 @@
         ),
       );
     });
-=======
-    required radius,
-    this.currentHourRate = double.nan,
-  }) {
-    innerRadius = radius * 0.25;
-    outerRadius = radius * 0.75;
-  }
-
-  @override
-  Widget build(BuildContext context) {
-    final theme = Theme.of(context);
-    final double barHeightMaximum = (energyRates.rateHighThreshold * 1.1);
-    var sections = List<chart.PieChartSectionData>.empty(growable: true);
-    final isImportant = energyRates.getHighlights();
-    for (int hour = 0; hour < energyRates.rates.length; hour++) {
-      final bool isCurrentHour = (hour == (DateTime.now().hour + 1) % 24);
-      final double price = (isCurrentHour && currentHourRate.isFinite)
-          ? currentHourRate
-          : energyRates.rates[hour];
-      double barHeight = price;
-      if (price < 0.0) {
-        // Large negative bars look really bad.
-        barHeight = -1.0;
-      }
-      if (price == 0.0 || !price.isFinite) {
-        // Chart cannot render a zero height bar.
-        barHeight = 0.001;
-      }
-      sections.add(chart.PieChartSectionData(
-        value: 1,
-        showTitle: price.isFinite && (isCurrentHour || isImportant[hour]),
-        title: '${price.toStringAsFixed(1)}${energyRates.units}',
-        radius: outerRadius * barHeight / barHeightMaximum,
-        titlePositionPercentageOffset: 1 + 0.1 * barHeightMaximum / barHeight,
-        color: isCurrentHour
-            ? theme.colorScheme.inversePrimary
-            : theme.colorScheme.primary,
-      ));
-    }
-    return chart.PieChart(
-      chart.PieChartData(
-        sections: sections,
-        centerSpaceRadius: innerRadius,
-        startDegreeOffset: (360 / 24) * 5,
-      ),
-    );
->>>>>>> 553352c3
   }
 }
 
